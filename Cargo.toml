[workspace]
members = ["."]
exclude = ["convert"]

[workspace.package]
version = "0.11.0-beta.7"
keywords = ["bitcoin", "wallet", "descriptor-wallet", "psbt", "taproot"]
categories = ["cryptography::cryptocurrencies"]
authors = ["Dr Maxim Orlovsky <orlovsky@lnp-bp.org>"]
homepage = "https://lnp-bp.org"
repository = "https://github.com/BP-WG/bp-wallet"
rust-version = "1.76.0" # Due to inspect_err
edition = "2021"
license = "Apache-2.0"

[workspace.dependencies]
amplify = "4.7.0"
nonasync = "0.1.0"
bp-std = "0.11.0-beta.7"
psbt = "0.11.0-beta.7"
descriptors = "0.11.0-beta.7"
bp-esplora = { version = "0.11.0-beta.7", default-features = false, features = ["blocking"] }
bp-electrum = "0.11.0-beta.7"
serde_crate = { package = "serde", version = "1", features = ["derive"] }
serde_json = "1.0.114"
serde_yaml = "0.9.19"
toml = "0.8.2"

[package]
name = "bp-wallet"
version.workspace = true
description = "Modern, minimalistic & standard-compliant bitcoin wallet"
keywords.workspace = true
categories.workspace = true
readme = "README.md"
authors.workspace = true
homepage.workspace = true
repository.workspace = true
rust-version.workspace = true
edition.workspace = true
license.workspace = true

[[bin]]
name = "bp"
path = "src/bin/bp.rs"
required-features = ["cli"]

[[bin]]
name = "bp-hot"
path = "src/bin/bp-hot.rs"
required-features = ["hot", "cli"]

[lib]
name = "bpwallet"

[dependencies]
amplify = { workspace = true }
nonasync = { workspace = true }
strict_encoding = "2.7.0-beta.4"
bp-std = { workspace = true }
bp-esplora = { workspace = true, optional = true }
bp-electrum = { workspace = true, optional = true }
psbt = { workspace = true }
descriptors = { workspace = true }

sha2 = "0.10.8"
rand = { version = "0.8.5", optional = true }
rpassword = { version = "7.3.1", optional = true }
aes-gcm = { version = "0.10.3", optional = true }
bip39 = { version = "2.0.0", optional = true }

serde_crate = { workspace = true, optional = true }
serde_json = { workspace = true, optional = true }
serde_yaml = { workspace = true, optional = true }
toml = { workspace = true, optional = true }
log = { version = "0.4", features = ["max_level_trace", "release_max_level_debug"] }
colored = { version = "2", optional = true }

# Cli-only:
base64 = { version = "0.22.1", optional = true }
env_logger = { version = "0.11.5", optional = true }
clap = { version = "4.5.16", features = ["derive", "env"], optional = true }
shellexpand = { version = "3.1.0", optional = true }

[features]
default = []
all = ["electrum", "esplora", "mempool", "fs", "cli", "clap", "log", "client-side-validation", "strict-encoding"]
hot = ["bp-std/signers", "bip39", "rand", "aes-gcm", "rpassword"]
cli = ["base64", "env_logger", "clap", "shellexpand", "fs", "serde", "electrum", "esplora", "mempool", "log", "colored"]
log = ["env_logger"]
electrum = ["bp-electrum", "serde", "serde_json"]
esplora = ["bp-esplora"]
mempool = ["esplora"]
fs = ["serde"]
client-side-validation = ["bp-std/client-side-validation", "psbt/client-side-validation"]
strict-encoding = ["bp-std/strict_encoding", "psbt/strict_encoding"]
serde = ["serde_crate", "serde_yaml", "toml", "bp-std/serde", "psbt/serde", "descriptors/serde"]

[patch.crates-io]
<<<<<<< HEAD
nonasync = { git = "https://github.com/rust-amplify/amplify-nonasync" }
=======
bp-invoice = { git = "https://github.com/BP-WG/bp-std", branch = "master" }
bp-derive = { git = "https://github.com/BP-WG/bp-std", branch = "master" }
descriptors = { git = "https://github.com/BP-WG/bp-std", branch = "master" }
psbt = { git = "https://github.com/BP-WG/bp-std", branch = "master" }
bp-std = { git = "https://github.com/BP-WG/bp-std", branch = "master" }
>>>>>>> 13d59a77
<|MERGE_RESOLUTION|>--- conflicted
+++ resolved
@@ -97,12 +97,9 @@
 serde = ["serde_crate", "serde_yaml", "toml", "bp-std/serde", "psbt/serde", "descriptors/serde"]
 
 [patch.crates-io]
-<<<<<<< HEAD
 nonasync = { git = "https://github.com/rust-amplify/amplify-nonasync" }
-=======
 bp-invoice = { git = "https://github.com/BP-WG/bp-std", branch = "master" }
 bp-derive = { git = "https://github.com/BP-WG/bp-std", branch = "master" }
 descriptors = { git = "https://github.com/BP-WG/bp-std", branch = "master" }
 psbt = { git = "https://github.com/BP-WG/bp-std", branch = "master" }
-bp-std = { git = "https://github.com/BP-WG/bp-std", branch = "master" }
->>>>>>> 13d59a77
+bp-std = { git = "https://github.com/BP-WG/bp-std", branch = "master" }